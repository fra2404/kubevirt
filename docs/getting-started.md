--- conflicted
+++ resolved
@@ -111,14 +111,9 @@
     make test
 ```
 
-<<<<<<< HEAD
 They do not need a running KubeVirt environment to succeed.
 To run the *functional tests*, make sure you have set
 up a dockerizied environment. Then run
-=======
-They don't real environment. To run the *functional tests*, make sure you have set
-up dockerized environment. Then run
->>>>>>> 810fcc64
 
 ```bash
     make cluster-sync # synchronize with your code, if necessary
